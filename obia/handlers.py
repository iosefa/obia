import numpy as np
from PIL.Image import fromarray
from affine import Affine
from osgeo import gdal, osr
import rasterio
from skimage import exposure


class Image:
    img_data = None
    crs = None
    transform = None
    affine_transformation = None

    def __init__(self, img_data, crs, affine_transformation, transform):
        self.img_data = img_data
        self.crs = crs
        self.affine_transformation = affine_transformation
        self.transform = transform

    def to_image(self, bands):
        if not isinstance(bands, (list, tuple)) or len(bands) != 3:
            raise ValueError("'bands' should be a list or tuple of exactly three elements")

        rgb_data = np.empty((self.img_data.shape[0], self.img_data.shape[1], 3), dtype=np.uint8)

        num_bands = self.img_data.shape[2]

        for i, band in enumerate(bands):
            if band >= num_bands or band < 0:
                raise IndexError(f"Band index {band} out of range. Available bands indices: 0 to {num_bands - 1}.")
            rgb_data[:, :, i] = self.img_data[:, :, band]

        return fromarray(rgb_data)


def open_geotiff(image_path, bands=None):
    raster = gdal.Open(image_path, gdal.GA_ReadOnly)

<<<<<<< HEAD
=======
def open_geotiff(image, chm=None):
    raster = gdal.Open(image, gdal.GA_ReadOnly)
>>>>>>> c97b7ede
    projection = raster.GetProjection()
    srs = osr.SpatialReference(wkt=projection)
    crs = srs.ExportToProj4()
    gt = raster.GetGeoTransform()
    affine_transformation = [gt[1], gt[2], gt[4], gt[5], gt[0], gt[3]]
    transform = Affine.from_gdal(*gt)

    x_size = raster.RasterXSize
    y_size = raster.RasterYSize
    num_bands = raster.RasterCount

<<<<<<< HEAD
    if bands is None:
        bands = list(range(1, num_bands + 1))

    data = np.empty((y_size, x_size, len(bands)), dtype=np.float32)
=======
    for b in range(1, n_bands + 1):
        band = raster.GetRasterBand(b)
        bands_data.append(band.ReadAsArray())

    bands_data = np.dstack([b for b in bands_data])

    x_coords, y_coords = np.meshgrid(np.arange(bands_data.shape[1]), np.arange(bands_data.shape[0]))

    if chm is not None:
        chm_raster = gdal.Open(chm, gdal.GA_ReadOnly)
        chm_projection = chm_raster.GetProjection()
        chm_srs = osr.SpatialReference(wkt=chm_projection)
        if chm_srs != srs:
            raise Exception("raster image srs and chm srs do not match")

        z_coords = chm_raster[:, :, 0]


    spatial_color_image = np.dstack((x_coords_normalized, y_coords_normalized, normalized_dsm, normalized_img))

    red = exposure.rescale_intensity(bands_data[:, :, 0])
    green = exposure.rescale_intensity(bands_data[:, :, 1])
    blue = exposure.rescale_intensity(bands_data[:, :, 2])

    img = np.dstack((red, green, blue))
    img = img.astype(np.float32)
    normalized_img = (img - np.min(img)) / (np.max(img) - np.min(img))
    img = fromarray((normalized_img * 255).astype(np.uint8))
    return Image(img, crs, affine_transformation, transform)
>>>>>>> c97b7ede

    for i, b in enumerate(bands):
        band = raster.GetRasterBand(b)
        band_array = band.ReadAsArray()
        band_array = exposure.rescale_intensity(band_array)
        data[:, :, i] = band_array
    normalized_data = (data - np.min(data)) / (np.max(data) - np.min(data))
    normalized_data = (normalized_data * 255).astype(np.uint8)
    return Image(normalized_data, crs, affine_transformation, transform)

def _write_geotiff(pil_image, output_path, crs, transform):
    data = np.array(pil_image)
    data = data.astype(np.uint8)

    bands, height, width = data.shape if len(data.shape) == 3 else (1, *data.shape)

    new_image = rasterio.open(
        output_path,
        'w',
        driver='GTiff',
        height=height,
        width=width,
        count=bands,
        dtype=data.dtype,
        crs=crs,
        transform=transform)
    if bands > 1:
        for i in range(bands):
            new_image.write(data[i], i + 1)
    else:
        new_image.write(data, 1)
    new_image.close()
    print(f"Done Writing GeoTIFF at {output_path}")<|MERGE_RESOLUTION|>--- conflicted
+++ resolved
@@ -33,32 +33,19 @@
 
         return fromarray(rgb_data)
 
-
-def open_geotiff(image_path, bands=None):
-    raster = gdal.Open(image_path, gdal.GA_ReadOnly)
-
-<<<<<<< HEAD
-=======
 def open_geotiff(image, chm=None):
     raster = gdal.Open(image, gdal.GA_ReadOnly)
->>>>>>> c97b7ede
     projection = raster.GetProjection()
     srs = osr.SpatialReference(wkt=projection)
     crs = srs.ExportToProj4()
+
     gt = raster.GetGeoTransform()
+    transform = Affine.from_gdal(*gt)
     affine_transformation = [gt[1], gt[2], gt[4], gt[5], gt[0], gt[3]]
-    transform = Affine.from_gdal(*gt)
 
-    x_size = raster.RasterXSize
-    y_size = raster.RasterYSize
-    num_bands = raster.RasterCount
+    n_bands = raster.RasterCount
+    bands_data = []
 
-<<<<<<< HEAD
-    if bands is None:
-        bands = list(range(1, num_bands + 1))
-
-    data = np.empty((y_size, x_size, len(bands)), dtype=np.float32)
-=======
     for b in range(1, n_bands + 1):
         band = raster.GetRasterBand(b)
         bands_data.append(band.ReadAsArray())
@@ -88,16 +75,7 @@
     normalized_img = (img - np.min(img)) / (np.max(img) - np.min(img))
     img = fromarray((normalized_img * 255).astype(np.uint8))
     return Image(img, crs, affine_transformation, transform)
->>>>>>> c97b7ede
 
-    for i, b in enumerate(bands):
-        band = raster.GetRasterBand(b)
-        band_array = band.ReadAsArray()
-        band_array = exposure.rescale_intensity(band_array)
-        data[:, :, i] = band_array
-    normalized_data = (data - np.min(data)) / (np.max(data) - np.min(data))
-    normalized_data = (normalized_data * 255).astype(np.uint8)
-    return Image(normalized_data, crs, affine_transformation, transform)
 
 def _write_geotiff(pil_image, output_path, crs, transform):
     data = np.array(pil_image)
